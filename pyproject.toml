[tool.poetry]
name = "encapsia-cli"
<<<<<<< HEAD
version = "0.6.0"
=======
version = "0.5.2"
>>>>>>> 9c31728d
description = "Client CLI for talking to an Encapsia system."
readme = "README.md"
authors = ["Timothy Corbett-Clark <timothy.corbettclark@gmail.com>"]
maintainers = ["Petre Mierluțiu <pmierlutiu@cmedtechnology.com>"]
license = "MIT"
keywords = ["encapsia", "eSource", "EDC", "Clinical Trials"]
homepage = "https://github.com/Encapsia/encapsia-cli"

[tool.poetry.scripts]
encapsia = "encapsia_cli.encapsia:encapsia"

[tool.poetry.dependencies]
python = "^3.8"
requests = {extras = ["security", "socks"], version = "^2.24.0"}
click = "^7.0"
toml = "^0.10.0"
click-completion = "^0.5.0"
click-shell = "^2.0"
tabulate = "^0.8.3"
httpie = "^3.1.0"
encapsia-api = "^0.3.3"
# encapsia-api = {path = "../encapsia-api/"} # Only needed during development against unreleased versions of encapsia-api
http-prompt = {version = "^1.0",optional = true}
boto3 = "^1.14.29"
semver = "^2.10.2"
arrow = "^0.16.0"
shellingham = "^1.4.0"

[tool.poetry.extras]
httpie-shell = ["http-prompt"]

[tool.poetry.dev-dependencies]
isort = "^5.5"
flake8 = "^3.7"
ansi2html = "^1.5"
mypy = "^0.782"
pytest = "^6.0"

[tool.poetry.group.dev.dependencies]
black = "^21.12b0"

[tool.pytest.ini_options]
minversion = "6.0"
addopts = "-ra"
testpaths = [
    "tests",
]

[tool.black]
line-length = 88
target_version = ['py38']

[tool.isort]
multi_line_output = 3
include_trailing_comma = true
force_grid_wrap = 0
use_parentheses = true
line_length = 88
lines_after_imports = 2

[build-system]
requires = ["poetry>=1.0.5"]
build-backend = "poetry.masonry.api"<|MERGE_RESOLUTION|>--- conflicted
+++ resolved
@@ -1,10 +1,6 @@
 [tool.poetry]
 name = "encapsia-cli"
-<<<<<<< HEAD
 version = "0.6.0"
-=======
-version = "0.5.2"
->>>>>>> 9c31728d
 description = "Client CLI for talking to an Encapsia system."
 readme = "README.md"
 authors = ["Timothy Corbett-Clark <timothy.corbettclark@gmail.com>"]

--- conflicted
+++ resolved
@@ -29,34 +29,6 @@
 python-dateutil = ">=2.7.0"
 
 [[package]]
-<<<<<<< HEAD
-category = "main"
-description = "Universal Command Line Environment for AWS."
-name = "awscli"
-optional = false
-python-versions = "*"
-version = "1.18.132"
-
-[package.dependencies]
-botocore = "1.17.55"
-docutils = ">=0.10,<0.16"
-s3transfer = ">=0.3.0,<0.4.0"
-
-[package.dependencies.PyYAML]
-python = "<3.4.0 || >=3.5.0"
-version = ">=3.10,<5.4"
-
-[package.dependencies.colorama]
-python = "<3.4.0 || >=3.5.0"
-version = ">=0.2.5,<0.4.4"
-
-[package.dependencies.rsa]
-python = "<3.4.0 || >=3.5.0"
-version = ">=3.1.2,<=4.5.0"
-
-[[package]]
-=======
->>>>>>> 030c0777
 category = "dev"
 description = "The uncompromising code formatter."
 name = "black"
@@ -88,10 +60,10 @@
 name = "boto3"
 optional = false
 python-versions = "*"
-version = "1.14.34"
-
-[package.dependencies]
-botocore = ">=1.17.34,<1.18.0"
+version = "1.14.55"
+
+[package.dependencies]
+botocore = ">=1.17.55,<1.18.0"
 jmespath = ">=0.7.1,<1.0.0"
 s3transfer = ">=0.3.0,<0.4.0"
 
@@ -101,11 +73,7 @@
 name = "botocore"
 optional = false
 python-versions = "*"
-<<<<<<< HEAD
 version = "1.17.55"
-=======
-version = "1.17.34"
->>>>>>> 030c0777
 
 [package.dependencies]
 docutils = ">=0.10,<0.16"
@@ -123,7 +91,6 @@
 optional = false
 python-versions = "*"
 version = "2020.6.20"
-<<<<<<< HEAD
 
 [[package]]
 category = "main"
@@ -135,8 +102,6 @@
 
 [package.dependencies]
 pycparser = "*"
-=======
->>>>>>> 030c0777
 
 [[package]]
 category = "main"
@@ -186,11 +151,7 @@
 [[package]]
 category = "main"
 description = "Cross-platform colored terminal text."
-<<<<<<< HEAD
-marker = "python_version != \"3.4\" or sys_platform == \"win32\""
-=======
 marker = "sys_platform == \"win32\""
->>>>>>> 030c0777
 name = "colorama"
 optional = false
 python-versions = ">=2.7, !=3.0.*, !=3.1.*, !=3.2.*, !=3.3.*, !=3.4.*"
@@ -238,11 +199,7 @@
 name = "encapsia-api"
 optional = false
 python-versions = ">=3.6,<4.0"
-<<<<<<< HEAD
 version = "0.2.3"
-=======
-version = "0.1.25"
->>>>>>> 030c0777
 
 [package.dependencies]
 arrow = ">=0.16,<0.17"
@@ -413,18 +370,6 @@
 wcwidth = "*"
 
 [[package]]
-<<<<<<< HEAD
-category = "main"
-description = "ASN.1 types and codecs"
-marker = "python_version != \"3.4\""
-name = "pyasn1"
-optional = false
-python-versions = "*"
-version = "0.4.8"
-
-[[package]]
-=======
->>>>>>> 030c0777
 category = "dev"
 description = "Python style guide checker"
 name = "pycodestyle"
@@ -484,18 +429,6 @@
 six = ">=1.5"
 
 [[package]]
-<<<<<<< HEAD
-category = "main"
-description = "YAML parser and emitter for Python"
-marker = "python_version != \"3.4\""
-name = "pyyaml"
-optional = false
-python-versions = ">=2.7, !=3.0.*, !=3.1.*, !=3.2.*, !=3.3.*, !=3.4.*"
-version = "5.3.1"
-
-[[package]]
-=======
->>>>>>> 030c0777
 category = "dev"
 description = "Alternative regular expression module, to replace re."
 name = "regex"
@@ -531,21 +464,6 @@
 
 [[package]]
 category = "main"
-<<<<<<< HEAD
-description = "Pure-Python RSA implementation"
-marker = "python_version != \"3.4\""
-name = "rsa"
-optional = false
-python-versions = ">=2.7, !=3.0.*, !=3.1.*, !=3.2.*, !=3.3.*, !=3.4.*, <4"
-version = "4.5"
-
-[package.dependencies]
-pyasn1 = ">=0.1.3"
-
-[[package]]
-category = "main"
-=======
->>>>>>> 030c0777
 description = "An Amazon S3 Transfer Manager"
 name = "s3transfer"
 optional = false
@@ -652,12 +570,8 @@
 httpie-shell = ["http-prompt"]
 
 [metadata]
-<<<<<<< HEAD
-content-hash = "b5db2631a680f0c7846da72e7960c7649fcd3ea176c07004620bc0d3f8af1108"
+content-hash = "a234d86f4f7ebc321bca9b797252ba2fc15ccbc3c60f88fd2aa72f5cc3ca513a"
 lock-version = "1.0"
-=======
-content-hash = "9a7c60840f43cf26520a29a9b2dbd207a2e54b3a92a17fafdd8088d37735019d"
->>>>>>> 030c0777
 python-versions = "^3.6"
 
 [metadata.files]
@@ -672,34 +586,21 @@
     {file = "arrow-0.16.0-py2.py3-none-any.whl", hash = "sha256:98184d8dd3e5d30b96c2df4596526f7de679ccb467f358b82b0f686436f3a6b8"},
     {file = "arrow-0.16.0.tar.gz", hash = "sha256:92aac856ea5175c804f7ccb96aca4d714d936f1c867ba59d747a8096ec30e90a"},
 ]
-<<<<<<< HEAD
-awscli = [
-    {file = "awscli-1.18.132-py2.py3-none-any.whl", hash = "sha256:6f6f5bc09e13de8fe83324ae7b46be220bb52693a4a9502d401664b9794e08f1"},
-    {file = "awscli-1.18.132.tar.gz", hash = "sha256:f817110be7f62077919b766ccc96721fe225780b8b3414bfd6e4d859fe643473"},
-]
-=======
->>>>>>> 030c0777
 black = [
     {file = "black-20.8b1-py3-none-any.whl", hash = "sha256:70b62ef1527c950db59062cda342ea224d772abdf6adc58b86a45421bab20a6b"},
     {file = "black-20.8b1.tar.gz", hash = "sha256:1c02557aa099101b9d21496f8a914e9ed2222ef70336404eeeac8edba836fbea"},
 ]
 boto3 = [
-    {file = "boto3-1.14.34-py2.py3-none-any.whl", hash = "sha256:726937b33b5bf6036a3889ea6ecad632439d1a53c3dd4497c1c426d348e2dae3"},
-    {file = "boto3-1.14.34.tar.gz", hash = "sha256:781f5d1bbec6c2fe902e8855c1c8a576845eaa06630e817b0e422afa4788620e"},
+    {file = "boto3-1.14.55-py2.py3-none-any.whl", hash = "sha256:3ddc9c3b272d2351b69667974a1897538408b24b5427c87123a6f51933164d6d"},
+    {file = "boto3-1.14.55.tar.gz", hash = "sha256:bb3dfd837238a134094d430a0214f68597cb6fb4fcecf2f54690917c3dbcbb05"},
 ]
 botocore = [
-<<<<<<< HEAD
     {file = "botocore-1.17.55-py2.py3-none-any.whl", hash = "sha256:0c68c2f961d06980849078ba702645441fbc060de1fc9884e514838e90fd2a76"},
     {file = "botocore-1.17.55.tar.gz", hash = "sha256:68458e5453af8ac97ecd5768d6193358889b578cefb33a1a22c7265380ae407f"},
-=======
-    {file = "botocore-1.17.34-py2.py3-none-any.whl", hash = "sha256:8170f6a236cdfd053275be7b2f1531c90c517d903d38b21d064dc6ba23f20870"},
-    {file = "botocore-1.17.34.tar.gz", hash = "sha256:ff39ec54893397df3c14dd516aedeaff12bb7c363051d8b9bd5fc86bc3e68231"},
->>>>>>> 030c0777
 ]
 certifi = [
     {file = "certifi-2020.6.20-py2.py3-none-any.whl", hash = "sha256:8fc0819f1f30ba15bdb34cceffb9ef04d99f420f68eb75d901e9560b8749fc41"},
     {file = "certifi-2020.6.20.tar.gz", hash = "sha256:5930595817496dd21bb8dc35dad090f1c2cd0adfaf21204bf6732ca5d8ee34d3"},
-<<<<<<< HEAD
 ]
 cffi = [
     {file = "cffi-1.14.2-cp27-cp27m-macosx_10_9_x86_64.whl", hash = "sha256:da9d3c506f43e220336433dffe643fbfa40096d408cb9b7f2477892f369d5f82"},
@@ -730,8 +631,6 @@
     {file = "cffi-1.14.2-cp38-cp38-win32.whl", hash = "sha256:15419020b0e812b40d96ec9d369b2bc8109cc3295eac6e013d3261343580cc7e"},
     {file = "cffi-1.14.2-cp38-cp38-win_amd64.whl", hash = "sha256:12a453e03124069b6896107ee133ae3ab04c624bb10683e1ed1c1663df17c13c"},
     {file = "cffi-1.14.2.tar.gz", hash = "sha256:ae8f34d50af2c2154035984b8b5fc5d9ed63f32fe615646ab435b05b132ca91b"},
-=======
->>>>>>> 030c0777
 ]
 chardet = [
     {file = "chardet-3.0.4-py2.py3-none-any.whl", hash = "sha256:fc323ffcaeaed0e0a02bf4d117757b98aed530d9ed4531e3e15460124c106691"},
@@ -786,13 +685,8 @@
     {file = "docutils-0.15.2.tar.gz", hash = "sha256:a2aeea129088da402665e92e0b25b04b073c04b2dce4ab65caaa38b7ce2e1a99"},
 ]
 encapsia-api = [
-<<<<<<< HEAD
     {file = "encapsia-api-0.2.3.tar.gz", hash = "sha256:758c6649dbac30e976bfa21e08fbb77fddad6cdbbdc5cf3f7928ce7d34ed3d07"},
     {file = "encapsia_api-0.2.3-py3-none-any.whl", hash = "sha256:c262da9f64cdcbc9f39ab2849a1074926408adc339119f70e0db8339a13bc789"},
-=======
-    {file = "encapsia-api-0.1.25.tar.gz", hash = "sha256:d453b99e5f8f1dd19732f3cb259fb7285912486df02edeab38e5c69af2e0ec3d"},
-    {file = "encapsia_api-0.1.25-py3-none-any.whl", hash = "sha256:6cc12f2ca19caddba74eb2e91420b51ce13ff8d80baf6ded25faa16d75c4aa00"},
->>>>>>> 030c0777
 ]
 flake8 = [
     {file = "flake8-3.8.3-py2.py3-none-any.whl", hash = "sha256:15e351d19611c887e482fb960eae4d44845013cc142d42896e9862f775d8cf5c"},
@@ -931,13 +825,6 @@
 requests = [
     {file = "requests-2.24.0-py2.py3-none-any.whl", hash = "sha256:fe75cc94a9443b9246fc7049224f75604b113c36acb93f87b80ed42c44cbb898"},
     {file = "requests-2.24.0.tar.gz", hash = "sha256:b3559a131db72c33ee969480840fff4bb6dd111de7dd27c8ee1f820f4f00231b"},
-<<<<<<< HEAD
-]
-rsa = [
-    {file = "rsa-4.5-py2.py3-none-any.whl", hash = "sha256:35c5b5f6675ac02120036d97cf96f1fde4d49670543db2822ba5015e21a18032"},
-    {file = "rsa-4.5.tar.gz", hash = "sha256:4d409f5a7d78530a4a2062574c7bd80311bc3af29b364e293aa9b03eea77714f"},
-=======
->>>>>>> 030c0777
 ]
 s3transfer = [
     {file = "s3transfer-0.3.3-py2.py3-none-any.whl", hash = "sha256:2482b4259524933a022d59da830f51bd746db62f047d6eb213f2f8855dcb8a13"},

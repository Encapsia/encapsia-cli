# Changelog

All notable changes to this project will be documented in this file.

The format is based on [Keep a Changelog](https://keepachangelog.com/en/1.0.0/),
and this project adheres to [Semantic Versioning](https://semver.org/spec/v2.0.0.html).

## [next]

<<<<<<< HEAD
### Fixed

- `plugins add` will now abort if it cannot find some of the requested specs in S3
=======
### Added

- A new `token transfer` subcommand, allowing to obtain a token for a different user (current user's credentials permitting) and printing it out as plain text or shell command setting encapsia environment variables.
- A new `token env` subcommand that just prints out shell commands to set environment variables `ENCAPSIA_URL` and `ENCAPSIA_TOKEN`.

### Changed

- The `token extend` subcommand gained ability to display extended token (both as plain text or as shell commands setting environment), instead of storing in credentials file.
- The `token extend` now allows you to set capabilities (as a subset of existing capabilities).
>>>>>>> 9cdf3c33

## [0.5.1] - 2021-10-19

### Changed

- Remove local implementation for resilient calls, use implementation from encapsia-api>=0.3.1

## [0.5.0] - 2021-06-08

### Added

- Support for plugin variants (#70).
- Added a few unit tests.

### Changed

- Refactored module plugins extracting parts into pluginsinfo and s3 modules.
- Changed display for plugins subcommands `ls`, `upstream` and `status`.

### Fixed

- Retry after connection errors and timeouts (in selected cases).
- Fixed `encapsia plugins add --latest-existing`
- Make CLI return an exit code indicating error when plugin installation fails. Fixes #42.

## [0.4.1] - 2021-03-15

### Fixed

- Fix Bug #50 whereby `ENCAPSIA_URL` and `ENCAPSIA_TOKEN` were never being discovered and used.

## [0.4.0] - 2020-12-07

### Added

- Support for searching S3 buckets for plugins below specified paths.

## [0.3.3] - 2020-10-27

### Fixed

- Fixed bug which created a `cwd/plugins-local-dir/` folder e.g. when running `encapsia plugins --force dev-update .`

## [0.3.2] - 2020-10-26

### Fixed

- Fixed bug which prevented pre-release semver compatible version numbers for plugins. #46.

## [0.3.1] - 2020-10-15

### Fixed

- Fixed bug which prevented local store from being updated from a versions TOML file.

## [0.3.0] - 2020-09-15

### Changed

- Moved the `--host` option to the top level. So e.g. `encapsia users --host foo` is now `encapsia --host foo users`.
- Changed all `--yes` options to `--force` for consistency.
- Changed `encapsia httpie shell` to `encapsia httpie` because it can only launch interactive httpie.

### Added

- Added support for providing options in a `~/.encapsia/config.toml` file.
- Added uniform support for providing options as env vars following click conventions. E.g.
  `ENCAPSIA_HOST` and `ENCAPSIA_PLUGINS_LOCAL_DIR`.
- Added support for upstream sources of plugins from multiple S3 buckets.

### Fixed

- Don't use `datetime.datetime.fromisoformat` because it is not present in Python 3.6.

## [0.2.3] - 2020-09-08

### Added

- A changelog!

### Fixed

- Removed traceback from users without roles (by upgrading to latest encapsia-api)<|MERGE_RESOLUTION|>--- conflicted
+++ resolved
@@ -7,11 +7,10 @@
 
 ## [next]
 
-<<<<<<< HEAD
 ### Fixed
 
 - `plugins add` will now abort if it cannot find some of the requested specs in S3
-=======
+
 ### Added
 
 - A new `token transfer` subcommand, allowing to obtain a token for a different user (current user's credentials permitting) and printing it out as plain text or shell command setting encapsia environment variables.
@@ -21,7 +20,6 @@
 
 - The `token extend` subcommand gained ability to display extended token (both as plain text or as shell commands setting environment), instead of storing in credentials file.
 - The `token extend` now allows you to set capabilities (as a subset of existing capabilities).
->>>>>>> 9cdf3c33
 
 ## [0.5.1] - 2021-10-19
 

--- conflicted
+++ resolved
@@ -54,13 +54,8 @@
 
 @main.command()
 @click.argument("namespace")
-<<<<<<< HEAD
 @click.pass_obj
 def remove_tasks_in_namespace(obj, namespace):
-=======
-@click.pass_context
-def remove_all_from_namespace(ctx, namespace):
->>>>>>> 3c7b64e8
     """Remove all scheduled tasks in given namespace."""
     api = lib.get_api(**obj)
     lib.run_plugins_task(
@@ -73,13 +68,8 @@
 
 @main.command()
 @click.argument("scheduled_task_id")
-<<<<<<< HEAD
 @click.pass_obj
 def remove_task(obj, scheduled_task_id):
-=======
-@click.pass_context
-def remove_by_id(ctx, scheduled_task_id):
->>>>>>> 3c7b64e8
     """Remove scheduled task by id."""
     api = lib.get_api(**obj)
     lib.run_plugins_task(
